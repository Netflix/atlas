import sbt._

// format: off

object Dependencies {
  object Versions {
<<<<<<< HEAD
    val pekko       = "1.0.0-rc1"
    val pekkoHttpV  = "0.0.0+4411-6fe04045-SNAPSHOT"
=======
    // Do not upgrade Akka or Akka-HTTP versions, license has changed for newer
    // versions:
    //
    // - https://www.lightbend.com/blog/why-we-are-changing-the-license-for-akka
    // - https://github.com/akka/akka/pull/31561
    // - https://github.com/akka/akka-http/pull/4155
    val akka       = "2.6.21"
    val akkaHttpV  = "10.2.10"
>>>>>>> e32f832f

    val iep        = "5.0.3"
    val jackson    = "2.15.0"
    val log4j      = "2.20.0"
    val scala      = "3.3.1-RC1"
    val slf4j      = "1.7.36"
    val spectator  = "1.6.4"
    val spring     = "6.0.8"

    val crossScala = Seq(scala, "2.13.11")
  }

  import Versions._

  val pekkoActor        = "org.apache.pekko" %% "pekko-actor" % pekko
  val pekkoHttp         = "org.apache.pekko" %% "pekko-http" % pekkoHttpV
  val pekkoHttpCore     = "org.apache.pekko" %% "pekko-http-core" % pekkoHttpV
  val pekkoHttpTestkit  = "org.apache.pekko" %% "pekko-http-testkit" % pekkoHttpV
  val pekkoSlf4j        = "org.apache.pekko" %% "pekko-slf4j" % pekko
  val pekkoStream       = "org.apache.pekko" %% "pekko-stream" % pekko
  val pekkoStreamTestkit= "org.apache.pekko" %% "pekko-stream-testkit" % pekko
  val pekkoTestkit      = "org.apache.pekko" %% "pekko-testkit" % pekko
  val caffeine          = "com.github.ben-manes.caffeine" % "caffeine" % "3.1.6"
  val datasketches      = "org.apache.datasketches" % "datasketches-java" % "3.3.0"
  val equalsVerifier    = "nl.jqno.equalsverifier" % "equalsverifier" % "3.14.1"
  val iepLeaderApi      = "com.netflix.iep" % "iep-leader-api" % iep
  val iepLeaderDynamoDb = "com.netflix.iep" % "iep-leader-dynamodb" % iep
  val iepDynConfig      = "com.netflix.iep" % "iep-dynconfig" % iep
  val iepService        = "com.netflix.iep" % "iep-service" % iep
  val iepSpring         = "com.netflix.iep" % "iep-spring" % iep
  val iepSpringAtlas    = "com.netflix.iep" % "iep-spring-atlas" % iep
  val jacksonAnno       = "com.fasterxml.jackson.core" % "jackson-annotations" % jackson
  val jacksonCore       = "com.fasterxml.jackson.core" % "jackson-core" % jackson
  val jacksonJava8      = "com.fasterxml.jackson.datatype" % "jackson-datatype-jdk8" % jackson
  val jacksonJsr310     = "com.fasterxml.jackson.datatype" % "jackson-datatype-jsr310" % jackson
  val jacksonMapper     = "com.fasterxml.jackson.core" % "jackson-databind" % jackson
  val jacksonScala      = "com.fasterxml.jackson.module" %% "jackson-module-scala" % jackson
  val jacksonSmile      = "com.fasterxml.jackson.dataformat" % "jackson-dataformat-smile" % jackson
  val jol               = "org.openjdk.jol" % "jol-core" % "0.17"
  val jsr305            = "com.google.code.findbugs" % "jsr305" % "3.0.2"
  val log4jApi          = "org.apache.logging.log4j" % "log4j-api" % log4j
  val log4jCore         = "org.apache.logging.log4j" % "log4j-core" % log4j
  val log4jJcl          = "org.apache.logging.log4j" % "log4j-jcl" % log4j
  val log4jJul          = "org.apache.logging.log4j" % "log4j-jul" % log4j
  val log4jSlf4j        = "org.apache.logging.log4j" % "log4j-slf4j-impl" % log4j
  val munit             = "org.scalameta" %% "munit" % "0.7.29"
  val postgres          = "org.postgresql" % "postgresql" % "42.6.0"
  val postgresEmbedded  = "io.zonky.test" % "embedded-postgres" % "2.0.3"
  val roaringBitmap     = "org.roaringbitmap" % "RoaringBitmap" % "0.9.44"
  val scalaCompat       = "org.scala-lang.modules" %% "scala-collection-compat" % "2.10.0"
  val scalaCompatJdk8   = "org.scala-lang.modules" %% "scala-java8-compat" % "1.0.2"
  val scalaCompiler     = "org.scala-lang" % "scala-compiler"
  val scalaLibrary      = "org.scala-lang" % "scala-library"
  val scalaLibraryAll   = "org.scala-lang" % "scala-library-all"
  val scalaLogging      = "com.typesafe.scala-logging" %% "scala-logging" % "3.9.5"
  val slf4jApi          = "org.slf4j" % "slf4j-api" % slf4j
  val slf4jLog4j        = "org.slf4j" % "slf4j-log4j12" % slf4j
  val slf4jSimple       = "org.slf4j" % "slf4j-simple" % slf4j
  val spectatorApi      = "com.netflix.spectator" % "spectator-api" % spectator
  val spectatorAtlas    = "com.netflix.spectator" % "spectator-reg-atlas" % spectator
  val spectatorIpc      = "com.netflix.spectator" % "spectator-ext-ipc" % spectator
  val spectatorLog4j    = "com.netflix.spectator" % "spectator-ext-log4j2" % spectator
  val spectatorM2       = "com.netflix.spectator" % "spectator-reg-metrics2" % spectator
  val springContext     = "org.springframework" % "spring-context" % spring
  val typesafeConfig    = "com.typesafe" % "config" % "1.4.2"
}

// format: on<|MERGE_RESOLUTION|>--- conflicted
+++ resolved
@@ -4,20 +4,8 @@
 
 object Dependencies {
   object Versions {
-<<<<<<< HEAD
     val pekko       = "1.0.0-rc1"
     val pekkoHttpV  = "0.0.0+4411-6fe04045-SNAPSHOT"
-=======
-    // Do not upgrade Akka or Akka-HTTP versions, license has changed for newer
-    // versions:
-    //
-    // - https://www.lightbend.com/blog/why-we-are-changing-the-license-for-akka
-    // - https://github.com/akka/akka/pull/31561
-    // - https://github.com/akka/akka-http/pull/4155
-    val akka       = "2.6.21"
-    val akkaHttpV  = "10.2.10"
->>>>>>> e32f832f
-
     val iep        = "5.0.3"
     val jackson    = "2.15.0"
     val log4j      = "2.20.0"
