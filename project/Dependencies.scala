import sbt._

// format: off

object Dependencies {
  object Versions {
    val pekko       = "0.0.0+26628-198d0eb0-SNAPSHOT"
    val pekkoHttpV  = "0.0.0+4335-81a9800e-SNAPSHOT"

    val iep        = "5.0.3"
    val jackson    = "2.15.0"
    val log4j      = "2.20.0"
    val scala      = "2.13.10"
    val slf4j      = "1.7.36"
    val spectator  = "1.6.4"
    val spring     = "6.0.8"

    val crossScala = Seq(scala)
  }

  import Versions._

<<<<<<< HEAD
  val pekkoActor        = "org.apache.pekko" %% "pekko-actor" % pekko
  val pekkoHttp         = "org.apache.pekko" %% "pekko-http" % pekkoHttpV
  val pekkoHttpCore     = "org.apache.pekko" %% "pekko-http-core" % pekkoHttpV
  val pekkoHttpTestkit  = "org.apache.pekko" %% "pekko-http-testkit" % pekkoHttpV
  val pekkoSlf4j        = "org.apache.pekko" %% "pekko-slf4j" % pekko
  val pekkoStream       = "org.apache.pekko" %% "pekko-stream" % pekko
  val pekkoStreamTestkit= "org.apache.pekko" %% "pekko-stream-testkit" % pekko
  val pekkoTestkit      = "org.apache.pekko" %% "pekko-testkit" % pekko
  val caffeine          = "com.github.ben-manes.caffeine" % "caffeine" % "3.1.4"
=======
  val akkaActor         = "com.typesafe.akka" %% "akka-actor" % akka
  val akkaHttp          = "com.typesafe.akka" %% "akka-http" % akkaHttpV
  val akkaHttpCore      = "com.typesafe.akka" %% "akka-http-core" % akkaHttpV
  val akkaHttpTestkit   = "com.typesafe.akka" %% "akka-http-testkit" % akkaHttpV
  val akkaSlf4j         = "com.typesafe.akka" %% "akka-slf4j" % akka
  val akkaStream        = "com.typesafe.akka" %% "akka-stream" % akka
  val akkaStreamTestkit = "com.typesafe.akka" %% "akka-stream-testkit" % akka
  val akkaTestkit       = "com.typesafe.akka" %% "akka-testkit" % akka
  val caffeine          = "com.github.ben-manes.caffeine" % "caffeine" % "3.1.6"
>>>>>>> 059da479
  val datasketches      = "org.apache.datasketches" % "datasketches-java" % "3.3.0"
  val equalsVerifier    = "nl.jqno.equalsverifier" % "equalsverifier" % "3.14.1"
  val iepLeaderApi      = "com.netflix.iep" % "iep-leader-api" % iep
  val iepLeaderDynamoDb = "com.netflix.iep" % "iep-leader-dynamodb" % iep
  val iepDynConfig      = "com.netflix.iep" % "iep-dynconfig" % iep
  val iepService        = "com.netflix.iep" % "iep-service" % iep
  val iepSpring         = "com.netflix.iep" % "iep-spring" % iep
  val iepSpringAtlas    = "com.netflix.iep" % "iep-spring-atlas" % iep
  val jacksonAnno       = "com.fasterxml.jackson.core" % "jackson-annotations" % jackson
  val jacksonCore       = "com.fasterxml.jackson.core" % "jackson-core" % jackson
  val jacksonJava8      = "com.fasterxml.jackson.datatype" % "jackson-datatype-jdk8" % jackson
  val jacksonJsr310     = "com.fasterxml.jackson.datatype" % "jackson-datatype-jsr310" % jackson
  val jacksonMapper     = "com.fasterxml.jackson.core" % "jackson-databind" % jackson
  val jacksonScala      = "com.fasterxml.jackson.module" %% "jackson-module-scala" % jackson
  val jacksonSmile      = "com.fasterxml.jackson.dataformat" % "jackson-dataformat-smile" % jackson
  val jol               = "org.openjdk.jol" % "jol-core" % "0.17"
  val jsr305            = "com.google.code.findbugs" % "jsr305" % "3.0.2"
  val log4jApi          = "org.apache.logging.log4j" % "log4j-api" % log4j
  val log4jCore         = "org.apache.logging.log4j" % "log4j-core" % log4j
  val log4jJcl          = "org.apache.logging.log4j" % "log4j-jcl" % log4j
  val log4jJul          = "org.apache.logging.log4j" % "log4j-jul" % log4j
  val log4jSlf4j        = "org.apache.logging.log4j" % "log4j-slf4j-impl" % log4j
  val munit             = "org.scalameta" %% "munit" % "0.7.29"
  val postgres          = "org.postgresql" % "postgresql" % "42.6.0"
  val postgresEmbedded  = "io.zonky.test" % "embedded-postgres" % "2.0.3"
  val roaringBitmap     = "org.roaringbitmap" % "RoaringBitmap" % "0.9.44"
  val scalaCompat       = "org.scala-lang.modules" %% "scala-collection-compat" % "2.10.0"
  val scalaCompiler     = "org.scala-lang" % "scala-compiler"
  val scalaLibrary      = "org.scala-lang" % "scala-library"
  val scalaLibraryAll   = "org.scala-lang" % "scala-library-all"
  val scalaLogging      = "com.typesafe.scala-logging" %% "scala-logging" % "3.9.5"
  val slf4jApi          = "org.slf4j" % "slf4j-api" % slf4j
  val slf4jLog4j        = "org.slf4j" % "slf4j-log4j12" % slf4j
  val slf4jSimple       = "org.slf4j" % "slf4j-simple" % slf4j
  val spectatorApi      = "com.netflix.spectator" % "spectator-api" % spectator
  val spectatorAtlas    = "com.netflix.spectator" % "spectator-reg-atlas" % spectator
  val spectatorIpc      = "com.netflix.spectator" % "spectator-ext-ipc" % spectator
  val spectatorLog4j    = "com.netflix.spectator" % "spectator-ext-log4j2" % spectator
  val spectatorM2       = "com.netflix.spectator" % "spectator-reg-metrics2" % spectator
  val springContext     = "org.springframework" % "spring-context" % spring
  val typesafeConfig    = "com.typesafe" % "config" % "1.4.2"
}

// format: on<|MERGE_RESOLUTION|>--- conflicted
+++ resolved
@@ -20,7 +20,6 @@
 
   import Versions._
 
-<<<<<<< HEAD
   val pekkoActor        = "org.apache.pekko" %% "pekko-actor" % pekko
   val pekkoHttp         = "org.apache.pekko" %% "pekko-http" % pekkoHttpV
   val pekkoHttpCore     = "org.apache.pekko" %% "pekko-http-core" % pekkoHttpV
@@ -29,18 +28,7 @@
   val pekkoStream       = "org.apache.pekko" %% "pekko-stream" % pekko
   val pekkoStreamTestkit= "org.apache.pekko" %% "pekko-stream-testkit" % pekko
   val pekkoTestkit      = "org.apache.pekko" %% "pekko-testkit" % pekko
-  val caffeine          = "com.github.ben-manes.caffeine" % "caffeine" % "3.1.4"
-=======
-  val akkaActor         = "com.typesafe.akka" %% "akka-actor" % akka
-  val akkaHttp          = "com.typesafe.akka" %% "akka-http" % akkaHttpV
-  val akkaHttpCore      = "com.typesafe.akka" %% "akka-http-core" % akkaHttpV
-  val akkaHttpTestkit   = "com.typesafe.akka" %% "akka-http-testkit" % akkaHttpV
-  val akkaSlf4j         = "com.typesafe.akka" %% "akka-slf4j" % akka
-  val akkaStream        = "com.typesafe.akka" %% "akka-stream" % akka
-  val akkaStreamTestkit = "com.typesafe.akka" %% "akka-stream-testkit" % akka
-  val akkaTestkit       = "com.typesafe.akka" %% "akka-testkit" % akka
   val caffeine          = "com.github.ben-manes.caffeine" % "caffeine" % "3.1.6"
->>>>>>> 059da479
   val datasketches      = "org.apache.datasketches" % "datasketches-java" % "3.3.0"
   val equalsVerifier    = "nl.jqno.equalsverifier" % "equalsverifier" % "3.14.1"
   val iepLeaderApi      = "com.netflix.iep" % "iep-leader-api" % iep
