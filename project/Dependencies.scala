import sbt.*

// format: off

object Dependencies {
  object Versions {
    val pekko       = "1.1.2"
    val pekkoHttpV  = "1.1.0"
    val iep         = "5.0.28"
    val jackson     = "2.18.1"
    val log4j       = "2.24.1"
    val scala       = "2.13.15"
    val slf4j       = "2.0.16"
    val spectator   = "1.8.2"
    val spring      = "6.1.14"

    val crossScala  = Seq(scala, "3.5.1")
  }

  import Versions.*

  val pekkoActor        = "org.apache.pekko" %% "pekko-actor" % pekko
  val pekkoHttp         = "org.apache.pekko" %% "pekko-http" % pekkoHttpV
  val pekkoHttpCore     = "org.apache.pekko" %% "pekko-http-core" % pekkoHttpV
  val pekkoHttpTestkit  = "org.apache.pekko" %% "pekko-http-testkit" % pekkoHttpV
  val pekkoSlf4j        = "org.apache.pekko" %% "pekko-slf4j" % pekko
  val pekkoStream       = "org.apache.pekko" %% "pekko-stream" % pekko
  val pekkoStreamTestkit= "org.apache.pekko" %% "pekko-stream-testkit" % pekko
  val pekkoTestkit      = "org.apache.pekko" %% "pekko-testkit" % pekko
  val caffeine          = "com.github.ben-manes.caffeine" % "caffeine" % "3.1.8"
<<<<<<< HEAD
  val datasketches      = "org.apache.datasketches" % "datasketches-java" % "6.0.0"
  val equalsVerifier    = "nl.jqno.equalsverifier" % "equalsverifier" % "3.17.1"
  val hikariCP          = "com.zaxxer" % "HikariCP" % "5.1.0"
=======
  val datasketches      = "org.apache.datasketches" % "datasketches-java" % "6.1.1"
  val equalsVerifier    = "nl.jqno.equalsverifier" % "equalsverifier" % "3.17.3"
  val hikariCP          = "com.zaxxer" % "HikariCP" % "6.1.0"
>>>>>>> 9b5b20c7
  val iepLeaderApi      = "com.netflix.iep" % "iep-leader-api" % iep
  val iepLeaderDynamoDb = "com.netflix.iep" % "iep-leader-dynamodb" % iep
  val iepDynConfig      = "com.netflix.iep" % "iep-dynconfig" % iep
  val iepService        = "com.netflix.iep" % "iep-service" % iep
  val iepSpring         = "com.netflix.iep" % "iep-spring" % iep
  val iepSpringAtlas    = "com.netflix.iep" % "iep-spring-atlas" % iep
  val jacksonAnno       = "com.fasterxml.jackson.core" % "jackson-annotations" % jackson
  val jacksonCore       = "com.fasterxml.jackson.core" % "jackson-core" % jackson
  val jacksonJava8      = "com.fasterxml.jackson.datatype" % "jackson-datatype-jdk8" % jackson
  val jacksonJsr310     = "com.fasterxml.jackson.datatype" % "jackson-datatype-jsr310" % jackson
  val jacksonMapper     = "com.fasterxml.jackson.core" % "jackson-databind" % jackson
  val jacksonScala      = "com.fasterxml.jackson.module" %% "jackson-module-scala" % jackson
  val jacksonSmile      = "com.fasterxml.jackson.dataformat" % "jackson-dataformat-smile" % jackson
  val jol               = "org.openjdk.jol" % "jol-core" % "0.17"
  val jsr305            = "com.google.code.findbugs" % "jsr305" % "3.0.2"
  val log4jApi          = "org.apache.logging.log4j" % "log4j-api" % log4j
  val log4jCore         = "org.apache.logging.log4j" % "log4j-core" % log4j
  val log4jJcl          = "org.apache.logging.log4j" % "log4j-jcl" % log4j
  val log4jJul          = "org.apache.logging.log4j" % "log4j-jul" % log4j
  val log4jSlf4j        = "org.apache.logging.log4j" % "log4j-slf4j-impl" % log4j
  val munit             = "org.scalameta" %% "munit" % "1.0.2"
  val postgres          = "org.postgresql" % "postgresql" % "42.7.4"
  val postgresEmbedded  = "io.zonky.test" % "embedded-postgres" % "2.0.7"
  val roaringBitmap     = "org.roaringbitmap" % "RoaringBitmap" % "1.3.0"
  val scalaCompat       = "org.scala-lang.modules" %% "scala-collection-compat" % "2.12.0"
  val scalaCompatJdk8   = "org.scala-lang.modules" %% "scala-java8-compat" % "1.0.2"
  val scalaCompiler     = "org.scala-lang" % "scala-compiler"
  val scalaLibrary      = "org.scala-lang" % "scala-library"
  val scalaLibraryAll   = "org.scala-lang" % "scala-library-all"
  val scalaLogging      = "com.typesafe.scala-logging" %% "scala-logging" % "3.9.5"
  val slf4jApi          = "org.slf4j" % "slf4j-api" % slf4j
  val slf4jLog4j        = "org.slf4j" % "slf4j-log4j12" % slf4j
  val slf4jSimple       = "org.slf4j" % "slf4j-simple" % slf4j
  val spectatorApi      = "com.netflix.spectator" % "spectator-api" % spectator
  val spectatorAtlas    = "com.netflix.spectator" % "spectator-reg-atlas" % spectator
  val spectatorIpc      = "com.netflix.spectator" % "spectator-ext-ipc" % spectator
  val spectatorLog4j    = "com.netflix.spectator" % "spectator-ext-log4j2" % spectator
  val spectatorM2       = "com.netflix.spectator" % "spectator-reg-metrics2" % spectator
  val springContext     = "org.springframework" % "spring-context" % spring
  val typesafeConfig    = "com.typesafe" % "config" % "1.4.3"
}

// format: on<|MERGE_RESOLUTION|>--- conflicted
+++ resolved
@@ -28,15 +28,9 @@
   val pekkoStreamTestkit= "org.apache.pekko" %% "pekko-stream-testkit" % pekko
   val pekkoTestkit      = "org.apache.pekko" %% "pekko-testkit" % pekko
   val caffeine          = "com.github.ben-manes.caffeine" % "caffeine" % "3.1.8"
-<<<<<<< HEAD
-  val datasketches      = "org.apache.datasketches" % "datasketches-java" % "6.0.0"
-  val equalsVerifier    = "nl.jqno.equalsverifier" % "equalsverifier" % "3.17.1"
-  val hikariCP          = "com.zaxxer" % "HikariCP" % "5.1.0"
-=======
   val datasketches      = "org.apache.datasketches" % "datasketches-java" % "6.1.1"
   val equalsVerifier    = "nl.jqno.equalsverifier" % "equalsverifier" % "3.17.3"
   val hikariCP          = "com.zaxxer" % "HikariCP" % "6.1.0"
->>>>>>> 9b5b20c7
   val iepLeaderApi      = "com.netflix.iep" % "iep-leader-api" % iep
   val iepLeaderDynamoDb = "com.netflix.iep" % "iep-leader-dynamodb" % iep
   val iepDynConfig      = "com.netflix.iep" % "iep-dynconfig" % iep
