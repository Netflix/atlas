import sbt._

// format: off

object Dependencies {
  object Versions {
<<<<<<< HEAD
    val pekko       = "1.0.0"
    val pekkoHttpV  = "0.0.0+4411-6fe04045-SNAPSHOT"
    val iep        = "5.0.3"
    val jackson    = "2.15.0"
=======
    // Do not upgrade Akka or Akka-HTTP versions, license has changed for newer
    // versions:
    //
    // - https://www.lightbend.com/blog/why-we-are-changing-the-license-for-akka
    // - https://github.com/akka/akka/pull/31561
    // - https://github.com/akka/akka-http/pull/4155
    val akka       = "2.6.21"
    val akkaHttpV  = "10.2.10"

    val iep        = "5.0.4"
    val jackson    = "2.15.2"
>>>>>>> 12149ee2
    val log4j      = "2.20.0"
    val scala      = "2.13.11"
    val slf4j      = "1.7.36"
    val spectator  = "1.6.6"
    val spring     = "6.0.10"

    val crossScala = Seq(scala)
  }

  import Versions._

  val pekkoActor        = "org.apache.pekko" %% "pekko-actor" % pekko
  val pekkoHttp         = "org.apache.pekko" %% "pekko-http" % pekkoHttpV
  val pekkoHttpCore     = "org.apache.pekko" %% "pekko-http-core" % pekkoHttpV
  val pekkoHttpTestkit  = "org.apache.pekko" %% "pekko-http-testkit" % pekkoHttpV
  val pekkoSlf4j        = "org.apache.pekko" %% "pekko-slf4j" % pekko
  val pekkoStream       = "org.apache.pekko" %% "pekko-stream" % pekko
  val pekkoStreamTestkit= "org.apache.pekko" %% "pekko-stream-testkit" % pekko
  val pekkoTestkit      = "org.apache.pekko" %% "pekko-testkit" % pekko
  val caffeine          = "com.github.ben-manes.caffeine" % "caffeine" % "3.1.6"
  val datasketches      = "org.apache.datasketches" % "datasketches-java" % "4.1.0"
  val equalsVerifier    = "nl.jqno.equalsverifier" % "equalsverifier" % "3.14.3"
  val iepLeaderApi      = "com.netflix.iep" % "iep-leader-api" % iep
  val iepLeaderDynamoDb = "com.netflix.iep" % "iep-leader-dynamodb" % iep
  val iepDynConfig      = "com.netflix.iep" % "iep-dynconfig" % iep
  val iepService        = "com.netflix.iep" % "iep-service" % iep
  val iepSpring         = "com.netflix.iep" % "iep-spring" % iep
  val iepSpringAtlas    = "com.netflix.iep" % "iep-spring-atlas" % iep
  val jacksonAnno       = "com.fasterxml.jackson.core" % "jackson-annotations" % jackson
  val jacksonCore       = "com.fasterxml.jackson.core" % "jackson-core" % jackson
  val jacksonJava8      = "com.fasterxml.jackson.datatype" % "jackson-datatype-jdk8" % jackson
  val jacksonJsr310     = "com.fasterxml.jackson.datatype" % "jackson-datatype-jsr310" % jackson
  val jacksonMapper     = "com.fasterxml.jackson.core" % "jackson-databind" % jackson
  val jacksonScala      = "com.fasterxml.jackson.module" %% "jackson-module-scala" % jackson
  val jacksonSmile      = "com.fasterxml.jackson.dataformat" % "jackson-dataformat-smile" % jackson
  val jol               = "org.openjdk.jol" % "jol-core" % "0.17"
  val jsr305            = "com.google.code.findbugs" % "jsr305" % "3.0.2"
  val log4jApi          = "org.apache.logging.log4j" % "log4j-api" % log4j
  val log4jCore         = "org.apache.logging.log4j" % "log4j-core" % log4j
  val log4jJcl          = "org.apache.logging.log4j" % "log4j-jcl" % log4j
  val log4jJul          = "org.apache.logging.log4j" % "log4j-jul" % log4j
  val log4jSlf4j        = "org.apache.logging.log4j" % "log4j-slf4j-impl" % log4j
  val munit             = "org.scalameta" %% "munit" % "0.7.29"
  val postgres          = "org.postgresql" % "postgresql" % "42.6.0"
<<<<<<< HEAD
  val postgresEmbedded  = "io.zonky.test" % "embedded-postgres" % "2.0.3"
  val roaringBitmap     = "org.roaringbitmap" % "RoaringBitmap" % "0.9.44"
  val scalaCompat       = "org.scala-lang.modules" %% "scala-collection-compat" % "2.10.0"
  val scalaCompatJdk8   = "org.scala-lang.modules" %% "scala-java8-compat" % "1.0.2"
=======
  val postgresEmbedded  = "io.zonky.test" % "embedded-postgres" % "2.0.4"
  val roaringBitmap     = "org.roaringbitmap" % "RoaringBitmap" % "0.9.45"
  val scalaCompat       = "org.scala-lang.modules" %% "scala-collection-compat" % "2.11.0"
>>>>>>> 12149ee2
  val scalaCompiler     = "org.scala-lang" % "scala-compiler"
  val scalaLibrary      = "org.scala-lang" % "scala-library"
  val scalaLibraryAll   = "org.scala-lang" % "scala-library-all"
  val scalaLogging      = "com.typesafe.scala-logging" %% "scala-logging" % "3.9.5"
  val slf4jApi          = "org.slf4j" % "slf4j-api" % slf4j
  val slf4jLog4j        = "org.slf4j" % "slf4j-log4j12" % slf4j
  val slf4jSimple       = "org.slf4j" % "slf4j-simple" % slf4j
  val spectatorApi      = "com.netflix.spectator" % "spectator-api" % spectator
  val spectatorAtlas    = "com.netflix.spectator" % "spectator-reg-atlas" % spectator
  val spectatorIpc      = "com.netflix.spectator" % "spectator-ext-ipc" % spectator
  val spectatorLog4j    = "com.netflix.spectator" % "spectator-ext-log4j2" % spectator
  val spectatorM2       = "com.netflix.spectator" % "spectator-reg-metrics2" % spectator
  val springContext     = "org.springframework" % "spring-context" % spring
  val typesafeConfig    = "com.typesafe" % "config" % "1.4.2"
}

// format: on<|MERGE_RESOLUTION|>--- conflicted
+++ resolved
@@ -4,24 +4,10 @@
 
 object Dependencies {
   object Versions {
-<<<<<<< HEAD
     val pekko       = "1.0.0"
     val pekkoHttpV  = "0.0.0+4411-6fe04045-SNAPSHOT"
-    val iep        = "5.0.3"
-    val jackson    = "2.15.0"
-=======
-    // Do not upgrade Akka or Akka-HTTP versions, license has changed for newer
-    // versions:
-    //
-    // - https://www.lightbend.com/blog/why-we-are-changing-the-license-for-akka
-    // - https://github.com/akka/akka/pull/31561
-    // - https://github.com/akka/akka-http/pull/4155
-    val akka       = "2.6.21"
-    val akkaHttpV  = "10.2.10"
-
     val iep        = "5.0.4"
     val jackson    = "2.15.2"
->>>>>>> 12149ee2
     val log4j      = "2.20.0"
     val scala      = "2.13.11"
     val slf4j      = "1.7.36"
@@ -66,16 +52,10 @@
   val log4jSlf4j        = "org.apache.logging.log4j" % "log4j-slf4j-impl" % log4j
   val munit             = "org.scalameta" %% "munit" % "0.7.29"
   val postgres          = "org.postgresql" % "postgresql" % "42.6.0"
-<<<<<<< HEAD
-  val postgresEmbedded  = "io.zonky.test" % "embedded-postgres" % "2.0.3"
-  val roaringBitmap     = "org.roaringbitmap" % "RoaringBitmap" % "0.9.44"
-  val scalaCompat       = "org.scala-lang.modules" %% "scala-collection-compat" % "2.10.0"
-  val scalaCompatJdk8   = "org.scala-lang.modules" %% "scala-java8-compat" % "1.0.2"
-=======
   val postgresEmbedded  = "io.zonky.test" % "embedded-postgres" % "2.0.4"
   val roaringBitmap     = "org.roaringbitmap" % "RoaringBitmap" % "0.9.45"
   val scalaCompat       = "org.scala-lang.modules" %% "scala-collection-compat" % "2.11.0"
->>>>>>> 12149ee2
+  val scalaCompatJdk8   = "org.scala-lang.modules" %% "scala-java8-compat" % "1.0.2"
   val scalaCompiler     = "org.scala-lang" % "scala-compiler"
   val scalaLibrary      = "org.scala-lang" % "scala-library"
   val scalaLibraryAll   = "org.scala-lang" % "scala-library-all"
