--- conflicted
+++ resolved
@@ -7,13 +7,8 @@
     runs-on: macos-14
     strategy:
       matrix:
-<<<<<<< HEAD
         java: [17, 23]
-        scala: [2.13.14, 3.4.1]
-=======
-        java: [17, 21]
         scala: [2.13.15, 3.5.1]
->>>>>>> 9b5b20c7
     steps:
       - uses: actions/checkout@v3
       - name: Set up JDK ${{ matrix.java }}
