--- conflicted
+++ resolved
@@ -8,11 +8,7 @@
     strategy:
       matrix:
         java: [17, 20]
-<<<<<<< HEAD
-        scala: [2.13.10, 3.3.0]
-=======
-        scala: [2.13.11]
->>>>>>> 34f30c99
+        scala: [2.13.11, 3.3.0]
     steps:
       - uses: actions/checkout@v3
       - name: Set up JDK ${{ matrix.java }}
