/*
 * Copyright 2014-2023 Netflix, Inc.
 *
 * Licensed under the Apache License, Version 2.0 (the "License");
 * you may not use this file except in compliance with the License.
 * You may obtain a copy of the License at
 *
 *     http://www.apache.org/licenses/LICENSE-2.0
 *
 * Unless required by applicable law or agreed to in writing, software
 * distributed under the License is distributed on an "AS IS" BASIS,
 * WITHOUT WARRANTIES OR CONDITIONS OF ANY KIND, either express or implied.
 * See the License for the specific language governing permissions and
 * limitations under the License.
 */
package com.netflix.atlas.eval.graph

import java.awt.Color
import java.io.ByteArrayOutputStream
import java.time.Duration
import akka.http.scaladsl.model.HttpRequest
import akka.http.scaladsl.model.Uri
import com.netflix.atlas.akka.Cors
import com.netflix.atlas.chart.Colors
import com.netflix.atlas.chart.model.GraphDef
import com.netflix.atlas.chart.model.Layout
import com.netflix.atlas.chart.model.LineDef
import com.netflix.atlas.chart.model.LineStyle
import com.netflix.atlas.chart.model.MessageDef
import com.netflix.atlas.chart.model.Palette
import com.netflix.atlas.chart.model.TickLabelMode
import com.netflix.atlas.chart.model.VisionType
import com.netflix.atlas.core.db.Database
import com.netflix.atlas.core.model.DataExpr
import com.netflix.atlas.core.model.EvalContext
import com.netflix.atlas.core.model.ModelExtractors
import com.netflix.atlas.core.model.ResultSet
import com.netflix.atlas.core.model.StyleExpr
import com.netflix.atlas.core.model.SummaryStats
import com.netflix.atlas.core.model.TagKey
import com.netflix.atlas.core.model.TimeSeries
import com.netflix.atlas.core.util.Features
import com.netflix.atlas.core.util.Strings
import com.netflix.atlas.core.util.UnitPrefix
import com.typesafe.config.Config

import java.util.Locale
import scala.util.Try

case class Grapher(settings: DefaultSettings) {

  import Grapher._

  /**
    * Create a graph config from a request object. This will look at the URI and try to
    * extract some context from the headers.
    */
  def toGraphConfig(request: HttpRequest): GraphConfig = {
    val config = rewriteBasedOnHost(request, toGraphConfig(request.uri))

    // Check if the request is coming from a browser
    val agent = request.headers
      .find(_.is("user-agent"))
      .map(_.value())
      .getOrElse("unknown")
    val isBrowser = settings.browserAgentPattern.matcher(agent).find()

    // Only look at headers if the id is not explicitly set on the URI
    if (config.id == "default") {
      val origin = request.headers
        .find(_.is("origin"))
        .flatMap(h => Cors.normalizedOrigin(h.value()))
        .getOrElse("default")
      config.copy(isBrowser = isBrowser, id = origin)
    } else {
      config.copy(isBrowser = isBrowser)
    }
  }

  private def rewriteBasedOnHost(request: HttpRequest, config: GraphConfig): GraphConfig = {
    request.headers
      .find(_.is("host"))
      .map(_.value())
      .fold(config) { host =>
        val newExprs = config.parsedQuery.map { exprs =>
          settings.hostRewriter.rewrite(host, exprs)
        }
        val query = if (newExprs.isFailure) config.query else newExprs.get.mkString(",")
        config.copy(query = query, parsedQuery = newExprs)
      }
  }

  /**
    * Hints parameter is a comma separated set of strings that will be passed on to the
    * rendering engine to optionally tune behavior.
    */
  private def processHints(hints: Option[String]): Set[String] = {
    hints.toSeq
      .flatMap(_.split(','))
      .map(_.trim)
      .filterNot(_.isEmpty)
      .toSet
  }

  /**
    * Create a graph config from an Atlas URI.
    */
  def toGraphConfig(uri: Uri): GraphConfig = {
    val params = uri.query()
    val id = params.get("id").getOrElse("default")

    val features = params
      .get("features")
      .map(v => Features.valueOf(v.toUpperCase(Locale.US)))
      .getOrElse(Features.STABLE)

    import com.netflix.atlas.chart.GraphConstants._
    val axes = (0 to MaxYAxis).map(i => i -> newAxis(params, i)).toMap

    val vision = params.get("vision").map(v => VisionType.valueOf(v))

    val theme = params.get("theme").getOrElse(settings.theme)
    val palette = params.get("palette").getOrElse(settings.primaryPalette(theme))

    val flags = ImageFlags(
      title = params.get("title").filter(_ != ""),
      width = params.get("w").fold(settings.width)(_.toInt),
      height = params.get("h").fold(settings.height)(_.toInt),
      zoom = params.get("zoom").fold(1.0)(_.toDouble),
      axes = axes,
      axisPerLine = params.get("axis_per_line").contains("1"),
      showLegend = !params.get("no_legend").contains("1"),
      showLegendStats = !params.get("no_legend_stats").contains("1"),
      showOnlyGraph = params.get("only_graph").contains("1"),
      vision = vision.getOrElse(VisionType.normal),
      palette = palette,
      theme = theme,
      layout = Layout.create(params.get("layout").getOrElse("canvas")),
      hints = processHints(params.get("hints"))
    )

    val q = params.get("q")
    if (q.isEmpty) {
      throw new IllegalArgumentException("missing required parameter 'q'")
    }

    val timezones = params.getAll("tz").reverse
    val parsedQuery = Try {
      val vars = Map("tz" -> GraphConfig.getTimeZoneIds(settings, timezones).head)
      val exprs = settings.interpreter
        .execute(q.get, vars, features)
        .stack
        .reverse
        .flatMap {
          case ModelExtractors.PresentationType(s) =>
            s.perOffset
          case v =>
            val tpe = v.getClass.getSimpleName
            throw new IllegalArgumentException(s"expecting time series expr, found $tpe '$v'")
        }
      if (settings.simpleLegendsEnabled)
        SimpleLegends.generate(exprs)
      else
        exprs
    }

    GraphConfig(
      settings = settings,
      query = q.get,
      parsedQuery = parsedQuery,
      start = params.get("s"),
      end = params.get("e"),
      timezones = timezones,
      step = params.get("step"),
      flags = flags,
      format = params.get("format").getOrElse("png"),
      id = id,
      features = features,
      isBrowser = false,
      isAllowedFromBrowser = true,
      uri = uri.toString
    )
  }

  private def getAxisParam(params: Uri.Query, k: String, id: Int): Option[String] = {
    params.get(s"$k.$id").orElse(params.get(k))
  }

  private def newAxis(params: Uri.Query, id: Int): Axis = {

    // Prefer the scale parameter if present. If not, then fallback to look at
    // the boolean `o` parameter for backwards compatibility.
    val scale = getAxisParam(params, "scale", id).orElse {
      if (getAxisParam(params, "o", id).contains("1")) Some("log") else None
    }
    Axis(
      upper = getAxisParam(params, "u", id),
      lower = getAxisParam(params, "l", id),
      scale = scale,
      stack = getAxisParam(params, "stack", id).contains("1"),
      ylabel = getAxisParam(params, "ylabel", id).filter(_ != ""),
      tickLabels = getAxisParam(params, "tick_labels", id),
      palette = params.get(s"palette.$id"),
      sort = getAxisParam(params, "sort", id),
      order = getAxisParam(params, "order", id),
      heatmapScale = getAxisParam(params, "heatmap_scale", id),
      heatmapUpper = getAxisParam(params, "heatmap_u", id),
      heatmapLower = getAxisParam(params, "heatmap_l", id),
      heatmapPalette = getAxisParam(params, "heatmap_palette", id),
      heatmapLabel = getAxisParam(params, "heatmap_label", id)
    )
  }

  /**
    * Evaluate the expressions and render a chart using the config from the uri and the
    * specified data.
    */
  def evalAndRender(uri: Uri, db: Database): Result = evalAndRender(toGraphConfig(uri), db)

  /**
    * Evaluate the expressions and render a chart using the config from the uri and the
    * specified data.
    */
  def evalAndRender(uri: Uri, data: List[TimeSeries]): Result =
    evalAndRender(toGraphConfig(uri), data)

  /**
    * Evaluate the expressions and render a chart using the config from the uri and the
    * specified data. The data must have already been pre-processed to only include relevant
    * results for each DataExpr. It is up to the user to ensure the DataExprs in the map
    * match those that will be extracted from the uri.
    */
  def evalAndRender(uri: Uri, data: DataMap): Result = evalAndRender(toGraphConfig(uri), data)

  /** Evaluate the expressions and render a chart using the specified config and data. */
  def evalAndRender(config: GraphConfig, db: Database): Result = {
    val dataExprs = config.exprs.flatMap(_.expr.dataExprs).distinct
    val result = dataExprs.map(expr => expr -> db.execute(config.evalContext, expr)).toMap
    evalAndRender(config, result)
  }

  /** Evaluate the expressions and render a chart using the specified config and data. */
  def evalAndRender(config: GraphConfig, data: List[TimeSeries]): Result = {
    val dataExprs = config.exprs.flatMap(_.expr.dataExprs).distinct
    val result = dataExprs.map(expr => expr -> eval(config.evalContext, expr, data)).toMap
    evalAndRender(config, result)
  }

  private def eval(
    context: EvalContext,
    expr: DataExpr,
    data: List[TimeSeries]
  ): List[TimeSeries] = {
    val matches = data.filter(t => expr.query.matches(t.tags))
    val offset = expr.offset.toMillis
    if (offset == 0) expr.eval(context, matches).data
    else {
      val offsetContext = context.withOffset(expr.offset.toMillis)
      expr.eval(offsetContext, matches).data.map { t =>
        t.offset(offset)
      }
    }
  }

  /**
    * Evaluate the expressions and render a chart using the specified config and data. The data
    * must have already been pre-processed to only include relevant results for each DataExpr. It
    * is up to the user to ensure the DataExprs in the map match those that will be extracted from
    * the config.
    */
  def evalAndRender(config: GraphConfig, data: DataMap): Result = {
    val graphDef = create(config, _.expr.eval(config.evalContext, data))
    val baos = new ByteArrayOutputStream
    config.engine.write(graphDef, baos)
    Result(config, baos.toByteArray)
  }

  /**
    * Render a chart using the config from the uri and the specified data. The data must
    * have already been pre-processed to only include relevant results for each DataExpr.
    * It is up to the user to ensure the DataExprs in the map match those that will be
    * extracted from the uri.
    */
  def render(uri: Uri, data: StyleMap): Result = render(toGraphConfig(uri), data)

  /**
    * Render a chart using the specified config and data. It is up to the user to ensure the
    * StyleExprs in the map match those that will be extracted from the config.
    */
  def render(config: GraphConfig, data: StyleMap): Result = {
    val graphDef = create(config, s => ResultSet(s.expr, data.getOrElse(s, Nil)))
    val baos = new ByteArrayOutputStream
    config.engine.write(graphDef, baos)
    Result(config, baos.toByteArray)
  }

  /** Create a new graph definition based on the specified config and data. */
  def create(config: GraphConfig, eval: StyleExpr => ResultSet): GraphDef = {

    val warnings = List.newBuilder[String]

    val plotExprs = config.exprs.groupBy(_.axis.getOrElse(0))
    val multiY = plotExprs.size > 1 && !GraphDef.ambiguousMultiY(config.flags.hints)

    val palette = newPalette(config.flags.palette)
    val shiftPalette = newPalette(settings.offsetPalette(config.flags.theme))

    val start = config.startMillis
    val end = config.endMillis

    val plots = plotExprs.toList.sortWith(_._1 < _._1).map {
      case (yaxis, exprs) =>
        val axisCfg = config.flags.axes(yaxis)
        val dfltStyle = if (axisCfg.stack) LineStyle.STACK else LineStyle.LINE

        val statFormatter = axisCfg.tickLabelMode match {
          case TickLabelMode.BINARY =>
            (v: Double) => UnitPrefix.binary(v).format(v)
          case _ =>
            (v: Double) => UnitPrefix.decimal(v).format(v)
        }

        val axisPalette = axisCfg.palette.fold(palette) { v =>
          newPalette(v)
        }

        var messages = List.empty[String]
        var heatmapColor: Color = null
        val lines = exprs.flatMap { s =>
          val result = eval(s)

          // Pick the last non empty message to appear. Right now they are only used
          // as a test for providing more information about the state of filtering. These
          // can quickly get complicated when used with other features. For example,
          // sorting can mix and match lines across multiple expressions. Also binary
          // math operations that combine the results of multiple filter expressions or
          // multi-level group by with filtered input. For now this is just an
          // experiment for the common simple case to see how it impacts usability
          // when dealing with filter expressions that remove some of the lines.
          if (result.messages.nonEmpty) messages = result.messages.take(1)

          val ts = result.data
          val labelledTS = ts.map { t =>
            val stats = SummaryStats(t.data, start, end)
            val offset = Strings.toString(Duration.ofMillis(s.offset))
            val outputTags = t.tags + (TagKey.offset -> offset)
            // Additional stats can be used for substitutions, but should not be included
            // as part of the output tag map
            val legendTags = outputTags ++ stats.tags(statFormatter)
            val newT = t.withTags(outputTags)
            newT.withLabel(s.legend(newT.label, legendTags)) -> stats
          }

          val palette = s.palette.map(newPalette).getOrElse {
            s.color
              .map { c =>
                val color = settings.resolveColor(config.flags.theme, c)
                val p = Palette.singleColor(color).iterator
                (_: String) => p.next()
              }
              .getOrElse {
                if (s.offset > 0L) shiftPalette else axisPalette
              }
          }

          val lineDefs = labelledTS.sortWith(_._1.label < _._1.label).map {
            case (t, stats) =>
<<<<<<< HEAD
              val lineStyle = s.lineStyle.fold(dfltStyle)(s => LineStyle.valueOf(s.toUpperCase))
              val color = s.color.getOrElse {
                val c = lineStyle match {
                  case LineStyle.HEATMAP =>
                    if (axisCfg.heatmapPalette.nonEmpty) {
                      // Don't consume a color if the the global heatmap palette is configured.
                      // Just set it to something.
                      if (heatmapColor == null) heatmapColor = Color.BLACK
                    } else {
                      if (heatmapColor == null) heatmapColor = palette(s"heatmap$yaxis")
                    }
                    heatmapColor
                  case _ => palette(t.label)
                }
=======
              val color = s.color.fold {
                val c = linePalette(t.label)
>>>>>>> c6d3b3a0
                // Alpha setting if present will set the alpha value for the color automatically
                // assigned by the palette. If using an explicit color it will have no effect as the
                // alpha can be set directly using an ARGB hex format for the color.
                s.alpha.fold(c)(a => Colors.withAlpha(c, a))
              } { c =>
                settings.resolveColor(config.flags.theme, c)
              }

              LineDef(
                data = t,
                query = Some(s.expr.toString),
                groupByKeys = s.expr.finalGrouping,
                color = color,
                lineStyle = s.lineStyle.fold(dfltStyle)(s => LineStyle.valueOf(s.toUpperCase)),
                lineWidth = s.lineWidth,
                legendStats = stats
              )
          }

          // Lines must be sorted for presentation after the colors have been applied
          // using the palette. The colors selected should be stable regardless of the
          // sort order that is applied. Otherwise colors would change each time a user
          // changed the sort.
          val sorted = sort(warnings, s.sortBy, s.useDescending, lineDefs)
          s.limit.fold(sorted)(n => sorted.take(n))
        }

        // Apply sort based on URL parameters. This will take precedence over
        // local sort on an expression.
        val sortedLines = sort(warnings, axisCfg.sort, axisCfg.order.contains("desc"), lines)

        axisCfg.newPlotDef(sortedLines ::: messages.map(s => MessageDef(s"... $s ...")), multiY)
    }

    config.newGraphDef(plots, warnings.result())
  }

  /**
    * Creates a new palette and optionally changes it to use the label hash for
    * selecting the color rather than choosing the next available color in the
    * palette. Hash selection is useful to ensure that the same color is always
    * used for a given label even on separate graphs. However, it also means
    * that collisions are more likely and that the same color may be used for
    * different labels even with a small number of lines.
    *
    * Hash mode will be used if the palette name is prefixed with "hash:".
    */
  private def newPalette(mode: String): String => Color = {
    val prefix = "hash:"
    if (mode.startsWith(prefix)) {
      val pname = mode.substring(prefix.length)
      val p = Palette.create(pname)
      v => p.colors(v.hashCode)
    } else {
      val p = Palette.create(mode).iterator
      _ => p.next()
    }
  }

  private def sort(
    warnings: scala.collection.mutable.Builder[String, List[String]],
    sortBy: Option[String],
    useDescending: Boolean,
    lines: List[LineDef]
  ): List[LineDef] = {

    // The default is sort by legend in ascending order. If the defaults have been explicitly
    // changed, then the explicit values should be used. Since the sort by param is used to
    // short circuit if there is nothing to do, it will get set to legend explicitly here if
    // the order has been changed to descending.
    val by = if (useDescending) Some(sortBy.getOrElse("legend")) else sortBy

    by.fold(lines) { mode =>
      val cmp: Function2[LineDef, LineDef, Boolean] = mode match {
        case "legend" =>
          (a, b) => compare(useDescending, a.data.label, b.data.label)
        case "min" =>
          (a, b) => compare(useDescending, a.legendStats.min, b.legendStats.min)
        case "max" =>
          (a, b) => compare(useDescending, a.legendStats.max, b.legendStats.max)
        case "avg" =>
          (a, b) => compare(useDescending, a.legendStats.avg, b.legendStats.avg)
        case "count" =>
          (a, b) => compare(useDescending, a.legendStats.count, b.legendStats.count)
        case "total" =>
          (a, b) => compare(useDescending, a.legendStats.total, b.legendStats.total)
        case "last" =>
          (a, b) => compare(useDescending, a.legendStats.last, b.legendStats.last)
        case order =>
          warnings += s"Invalid sort mode '$order'. Using default of 'legend'."
          (a, b) => compare(useDescending, a.data.label, b.data.label)
      }
      lines.sortWith(cmp)
    }
  }

  private def compare(desc: Boolean, a: String, b: String): Boolean = {
    if (desc) a > b else a < b
  }

  private def compare(desc: Boolean, a: Int, b: Int): Boolean = {
    if (desc) a > b else a < b
  }

  private def compare(desc: Boolean, a: Double, b: Double): Boolean = {

    // Note: NaN values are special and should always be sorted last. This is the default
    // behavior of `JDouble.compare` for strictly greater than or less than. However it does
    // mean that you cannot change the order by sorting one way and then reversing because that
    // would move the NaN values to the beginning.
    // https://github.com/Netflix/atlas/issues/586
    if (desc) compare(_ > _, a, b) else compare(_ < _, a, b)
  }

  private def compare(op: (Double, Double) => Boolean, a: Double, b: Double): Boolean = {

    // Do not use op directly because NaN values can cause contract errors with the sort:
    // https://github.com/Netflix/atlas/issues/405
    if (a.isNaN && b.isNaN)
      false
    else if (a.isNaN)
      false // b should come first as it has a value
    else if (b.isNaN)
      true // a should come first as it has a value
    else
      op(a, b)
  }
}

object Grapher {

  def apply(root: Config): Grapher = Grapher(DefaultSettings(root))

  /**
    * Rendered graph result.
    *
    * @param config
    *     The config used to generate the graph.
    * @param data
    *     Rendered data. The format of this data will depend on the config settings
    *     for the graph.
    */
  case class Result(config: GraphConfig, data: Array[Byte]) {
    def dataString: String = new String(data, "UTF-8")
  }
}<|MERGE_RESOLUTION|>--- conflicted
+++ resolved
@@ -365,7 +365,6 @@
 
           val lineDefs = labelledTS.sortWith(_._1.label < _._1.label).map {
             case (t, stats) =>
-<<<<<<< HEAD
               val lineStyle = s.lineStyle.fold(dfltStyle)(s => LineStyle.valueOf(s.toUpperCase))
               val color = s.color.getOrElse {
                 val c = lineStyle match {
@@ -380,10 +379,6 @@
                     heatmapColor
                   case _ => palette(t.label)
                 }
-=======
-              val color = s.color.fold {
-                val c = linePalette(t.label)
->>>>>>> c6d3b3a0
                 // Alpha setting if present will set the alpha value for the color automatically
                 // assigned by the palette. If using an explicit color it will have no effect as the
                 // alpha can be set directly using an ARGB hex format for the color.
