--- conflicted
+++ resolved
@@ -555,13 +555,13 @@
     assert(config.parsedQuery.isFailure)
   }
 
-<<<<<<< HEAD
   test("heatmap and stack not allowed") {
     val uri = "/api/v1/graph?q=a,b,:eq,heatmap,:ls,a,b,:eq,stack,:ls"
     intercept[IllegalArgumentException] {
       grapher.evalAndRender(Uri(uri), db)
     }
-=======
+  }
+
   test("recognize id parameter") {
     val uri = Uri("/api/v1/graph?q=a,b,:eq&id=foo")
     val config = grapher.toGraphConfig(uri)
@@ -572,7 +572,6 @@
     val uri = Uri("/api/v1/graph?q=a,b,:eq")
     val config = grapher.toGraphConfig(uri)
     assertEquals(config.id, "default")
->>>>>>> 856323bf
   }
 }
 
