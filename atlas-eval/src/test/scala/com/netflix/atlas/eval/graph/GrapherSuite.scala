--- conflicted
+++ resolved
@@ -485,14 +485,14 @@
     "/api/v1/graph?e=2012-01-01&q=name,sps,:eq,(,nf.cluster,),:by,max,2,:bottomk-others-avg&features=unstable"
   }
 
-<<<<<<< HEAD
   imageTest("heatmap and stack") {
     "/api/v1/graph?e=2012-01-01&q=name,requestLatency,:eq,:percentiles-heatmap,name,sps,:eq,:sum,:stack,50,:div,40,:alpha"
   }
 
   imageTest("heatmap params") {
     "/api/v1/graph?e=2012-01-01&q=name,sps,:eq,:sum,(,nf.cluster,),:by,:heatmap&heatmap_palette=greens&heatmap_scale=sqrt&heatmap_u=5&heatmap_label=foo"
-=======
+  }
+  
   imageTest("named colors: blue with light theme") {
     "/api/v1/graph?e=2012-01-01&q=1,blue1,:color,1,blue2,:color,1,blue3,:color&stack=1&theme=light"
   }
@@ -539,7 +539,6 @@
 
   imageTest("named colors: red with dark theme") {
     "/api/v1/graph?e=2012-01-01&q=1,red1,:color,1,red2,:color,1,red3,:color&stack=1&theme=dark"
->>>>>>> c6d3b3a0
   }
 
   test("invalid stuff on stack") {
