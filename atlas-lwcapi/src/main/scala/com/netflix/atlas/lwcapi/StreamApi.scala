--- conflicted
+++ resolved
@@ -89,16 +89,7 @@
     // Send initial setup messages
     val handler = new QueueHandler(streamId, queue)
     queue.offer(SSEHello(streamId, instanceId))
-<<<<<<< HEAD
-    sm.register(streamId, new QueueHandler(streamId, queue))
-=======
     sm.register(streamId, handler)
-    splits.foreach {
-      case (exprMeta, subscriptions) =>
-        subscriptions.foreach(s => sm.subscribe(streamId, s))
-        queue.offer(SSESubscribe(exprMeta.expression, subscriptions.map(_.metadata)))
-    }
->>>>>>> 4b36ba45
 
     // Heartbeat messages to ensure that the socket is never idle
     val heartbeatSrc = Source
