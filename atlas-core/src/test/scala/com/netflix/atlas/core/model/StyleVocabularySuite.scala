/*
 * Copyright 2014-2025 Netflix, Inc.
 *
 * Licensed under the Apache License, Version 2.0 (the "License");
 * you may not use this file except in compliance with the License.
 * You may obtain a copy of the License at
 *
 *     http://www.apache.org/licenses/LICENSE-2.0
 *
 * Unless required by applicable law or agreed to in writing, software
 * distributed under the License is distributed on an "AS IS" BASIS,
 * WITHOUT WARRANTIES OR CONDITIONS OF ANY KIND, either express or implied.
 * See the License for the specific language governing permissions and
 * limitations under the License.
 */
package com.netflix.atlas.core.model

import com.netflix.atlas.core.model.ModelExtractors.PresentationType
import com.netflix.atlas.core.stacklang.Interpreter
import munit.FunSuite

class StyleVocabularySuite extends FunSuite {

  val interpreter = new Interpreter(StyleVocabulary.allWords)

  def eval(s: String): StyleExpr = {
    interpreter.execute(s).stack match {
      case PresentationType(v) :: Nil => v
      case v                          => throw new MatchError(v)
    }
  }

  test("no additional style") {
    val expr = eval(":true")
    val expected = StyleExpr(DataExpr.Sum(Query.True), Map.empty)
    assertEquals(expr, expected)
  }

  test("alpha") {
    val expr = eval(":true,40,:alpha")
    val expected = StyleExpr(DataExpr.Sum(Query.True), Map("alpha" -> "40"))
    assertEquals(expr, expected)
  }

  test("color") {
    val expr = eval(":true,f00,:color")
    val expected = StyleExpr(DataExpr.Sum(Query.True), Map("color" -> "f00"))
    assertEquals(expr, expected)
  }

  test("alpha > color") {
    val expr = eval(":true,40,:alpha,f00,:color")
    val expected = StyleExpr(DataExpr.Sum(Query.True), Map("color" -> "f00"))
    assertEquals(expr, expected)
  }

  test("alpha > color > alpha") {
    val expr = eval(":true,40,:alpha,f00,:color,60,:alpha")
    val expected = StyleExpr(DataExpr.Sum(Query.True), Map("color" -> "60ff0000"))
    assertEquals(expr, expected)
  }

<<<<<<< HEAD
  test("math aggr after presentation") {
    val expr = eval("name,test,:eq,:sum,(,app,),:by,$app,:legend,:count")
    assertEquals(expr.toString, "name,test,:eq,:sum,(,app,),:by,:count,$app,:legend")
  }

  test("math aggr via macro after presentation - pct") {
    val expr = eval("name,test,:eq,:sum,(,app,),:by,$app,:legend,:pct")
    assertEquals(expr.toString, "name,test,:eq,:sum,(,app,),:by,:pct,$app,:legend")
  }

  test("math aggr via macro after presentation - avg") {
    val expr = eval("name,test,:eq,:sum,(,app,),:by,$app,:legend,:avg")
    assertEquals(expr.toString, "name,test,:eq,:sum,(,app,),:by,:avg,$app,:legend")
  }

  test("math aggr via macro after presentation - stddev") {
    val expr = eval("name,test,:eq,:sum,(,app,),:by,$app,:legend,:stddev")
    assertEquals(expr.toString, "name,test,:eq,:sum,(,app,),:by,:stddev,$app,:legend")
=======
  test(":offset after presentation") {
    val expr = eval("name,test,:eq,:sum,foo,:legend,f00,:color,1h,:offset")
    assertEquals(expr.toString, "name,test,:eq,:sum,PT1H,:offset,foo,:legend,f00,:color")
>>>>>>> fc93b61c
  }
}<|MERGE_RESOLUTION|>--- conflicted
+++ resolved
@@ -60,7 +60,6 @@
     assertEquals(expr, expected)
   }
 
-<<<<<<< HEAD
   test("math aggr after presentation") {
     val expr = eval("name,test,:eq,:sum,(,app,),:by,$app,:legend,:count")
     assertEquals(expr.toString, "name,test,:eq,:sum,(,app,),:by,:count,$app,:legend")
@@ -79,10 +78,10 @@
   test("math aggr via macro after presentation - stddev") {
     val expr = eval("name,test,:eq,:sum,(,app,),:by,$app,:legend,:stddev")
     assertEquals(expr.toString, "name,test,:eq,:sum,(,app,),:by,:stddev,$app,:legend")
-=======
+  }
+
   test(":offset after presentation") {
     val expr = eval("name,test,:eq,:sum,foo,:legend,f00,:color,1h,:offset")
-    assertEquals(expr.toString, "name,test,:eq,:sum,PT1H,:offset,foo,:legend,f00,:color")
->>>>>>> fc93b61c
+    assertEquals(expr.toString, "name,test,:eq,:sum,PT1H,:offset,foo,:legend,f00,:color"
   }
 }