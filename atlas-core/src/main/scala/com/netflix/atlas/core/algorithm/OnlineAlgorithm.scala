--- conflicted
+++ resolved
@@ -47,11 +47,8 @@
     */
   def apply(config: Config): OnlineAlgorithm = {
     config.getString("type") match {
-<<<<<<< HEAD
       case "delay"       => OnlineDelay(config)
-=======
       case "des"         => OnlineDes(config)
->>>>>>> c2305855
       case "rolling-min" => OnlineRollingMin(config)
       case "rolling-max" => OnlineRollingMax(config)
       case "sliding-des" => OnlineSlidingDes(config)
